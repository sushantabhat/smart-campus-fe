--- conflicted
+++ resolved
@@ -25,11 +25,8 @@
 import AdminPrograms from './pages/Admin/Programs';
 import Analytics from './pages/Admin/Analytics';
 import Settings from './pages/Admin/Settings';
-<<<<<<< HEAD
 import AdminBlog from './pages/Admin/Blog';
-=======
 import StudentProfile from './pages/Student/Profile';
->>>>>>> 1eede290
 
 function App() {
   // Initialize authentication state
